#include <stdio.h>
#include <fcntl.h>
#include <errno.h>
#include <termios.h>
#include <unistd.h>
#include <string>
#include <iostream>
#include <stdlib.h>
#include <fstream>
#include <sstream>
#include <cmath>
#include <ros/package.h>
#include <ros/ros.h>


#include "../include/squirrel_sensing_node/sensing_drivers.h"

//#define TEST    //undefine to remove testing code

using namespace std;

//makes the connection with m_portname
bool Driver::setup(){    //assuming setup is equal for 2 sensros on 3

    m_fileDesc=open(m_portname.c_str(), O_RDWR | O_NOCTTY | O_NDELAY);
    fcntl(m_fileDesc, F_SETFL,0);//reset file status flags

    /* Set up the control structure */
     struct termios toptions;
     /* Get currently set options for the tty */
     tcgetattr(m_fileDesc, &toptions);
     /* 9600 baud */
      cfsetispeed(&toptions, B9600);
      cfsetospeed(&toptions, B9600);
      /* 8 bits, no parity, no stop bits */
       toptions.c_cflag &= ~PARENB;
       toptions.c_cflag &= ~CSTOPB;
       toptions.c_cflag &= ~CSIZE;
       toptions.c_cflag |= CS8; //should be one stop bit
       /* Canonical mode */
        toptions.c_lflag |= ICANON;

        //---------------------------------------------------------------
        /*non canonical mode */
       // /* no hardware flow control */
       //toptions.c_cflag &= ~CRTSCTS;
       // /* enable receiver, ignore status lines */
       //toptions.c_cflag |= CREAD | CLOCAL;
       // /* disable input/output flow control, disable restart chars */
       //toptions.c_iflag &= ~(IXON | IXOFF | IXANY);
       // /* disable canonical input, disable echo,
       //disable visually erase chars,
       //disable terminal-generated signals */
       //toptions.c_iflag &= ~(ICANON | ECHO | ECHOE | ISIG);
       // /* disable output processing */
       //toptions.c_oflag &= ~OPOST;
        //---------------------------------------------------------------

    /* commit the options */
     tcsetattr(m_fileDesc, TCSANOW, &toptions);
     /* Flush anything already in the serial buffer */
     tcflush(m_fileDesc, TCIFLUSH);

     return true;
}

void Driver::flush(){
    /* Flush anything already in the serial buffer */
    tcflush(m_fileDesc, TCIFLUSH);
}

//------------------------------TACTILE and PROXIMITY

const int Tactile::NUM_TACT=9; //number of tactile values
const int Tactile::NUM_PROX=6;
const int Tactile::NUM_VALS=Tactile::NUM_TACT+Tactile::NUM_PROX;  //should be 15

const int Tactile::NUM_HISTORY_VALS=10;
const int Tactile::NUM_BIAS_VALS=100;
const double Tactile::STATIONARY_TACTILE_THREASHOLD=0.00;    //volts
const double Tactile::STATIONARY_PROXIMITY_THREASHOLD=0.02;    //volts

//calibration coefficients tactile sensor
const double Tactile::A11_TACT=26.25;
const double Tactile::A12_TACT=21.96;
const double Tactile::A13_TACT=2.608;

const double Tactile::A21_TACT=-2.152;
const double Tactile::A22_TACT=-1.381;
const double Tactile::A23_TACT=0;

const double Tactile::A31_TACT=-12.65;
const double Tactile::A32_TACT=0;
const double Tactile::A33_TACT=27.52;

//maximums of calibration curves in volts for tactile
const double Tactile::MAX1_V1=0.35;
const double Tactile::MAX1_V2=0.42;
const double Tactile::MAX1_V3=3.56;

const double Tactile::MAX2_V1=0.18;
const double Tactile::MAX2_V2=0.25;
const double Tactile::MAX2_V3=0;

const double Tactile::MAX3_V1=0.15;
const double Tactile::MAX3_V3=-0.12;

//calibration coefficients proximity sensor
const double Tactile::A_PROX=20.74;
const double Tactile::B_PROX=-0.1808; //exponent
const double Tactile::C_PROX=-17.28;

//calibration maximum for proximity
const double Tactile::MAX_PROX=2.5;



Tactile::Tactile(const std::string& portname){

    m_portname=portname;

    //initialising history
    for(int i=0;i<NUM_TACT;i++)
    {
        history_val_tact.push_back(0);
        history_tact.push_back(new queue<double>());
        mean.push_back(vector<double>() );
    }
    for(int i=0;i<NUM_PROX;i++)
    {
        history_val_prox.push_back(0);
        history_prox.push_back(new queue<double>());
        mean.push_back(vector<double>() );
    }


    //read from conf.ini the divider values
    string filepath=ros::package::getPath("squirrel_sensing_node");
    filepath+="/tactile_calibration.ini";
    ifstream config(filepath.c_str());
    if(config.good()){
        string line;
        int sensId=0;
        while(getline(config,line) && sensId<=NUM_VALS){    //one divider per sensor reading
            if(line.length()!=0 && line.at(0)!='#'){ //if line is not a comment or blank
                istringstream iss(line);
                double val;
                iss >> val;
                divider.push_back(val);
                sensId++;
            }
        }
    }else{
        ROS_INFO("ERROR: Could not locate file config.ini, assumed no dividers (==1)");
        for(int i=0;i<NUM_TACT;++i){
            divider.push_back(1);
        }
    }

    setup();
}

Tactile::~Tactile(){

    close(m_fileDesc);

    for(int i=0;i<NUM_TACT;i++)
    {
        delete history_tact[i];
    }

    for(int i=0;i<NUM_PROX;i++)
    {

        delete history_prox[i];
    }
}

//returns true if data is stationary, input is the value and the number of sensor used
bool Tactile::isStationaryTact(const double val,const int idx){

    history_tact.at(idx)->push(val);
    history_val_tact.at(idx)+=val;
    if(history_tact.at(idx)->size()<NUM_HISTORY_VALS){ //if we have not enough values yet
        return false;
    }

    history_val_tact.at(idx)-=history_tact.at(idx)->front(); //subtract oldest value
    history_tact.at(idx)->pop();
    return ( (history_val_tact.at(idx)/NUM_HISTORY_VALS) < STATIONARY_TACTILE_THREASHOLD);

}

//returns true if data is stationary, input is the value and the sensor id
//WARNING as it is now, only the first value in a set of 3 is checked for stationarity
bool Tactile::isStationaryProx(const double val,const int idx){

    history_prox.at(idx)->push(val);
    history_val_prox.at(idx)+=val;
    if(history_prox.at(idx)->size()<NUM_HISTORY_VALS){ //if we have not enough values yet
        return false;
    }

    history_val_prox.at(idx)-=history_prox.at(idx)->front(); //subtract oldest value
    history_prox.at(idx)->pop();
    return ( (history_val_prox.at(idx)/NUM_HISTORY_VALS) < STATIONARY_PROXIMITY_THREASHOLD);

}

//calculates mean of first 10 values and return the bias value
double Tactile::bias(const int idx,const double val)
{
    if(mean[idx].size()==0){
        mean[idx].push_back(val);
        return 1.0;
    }
    //else calculate mean of past values
    if(mean[idx].size()<NUM_BIAS_VALS){
        mean[idx].push_back(val);
    }

    double accumulator=0.0;

    for(int i=0;i<mean[idx].size();++i){
        accumulator+=mean[idx].at(i);
    }

    return (accumulator/mean[idx].size());
}


std::vector<double>& Tactile::readData(){

    std::vector<double>* res=new vector<double>(NUM_VALS,-1.0); //if a -1 is given it means there was a problem with reading that value

    char buff[255];
#ifndef TEST
    int rd=read(m_fileDesc,buff,255);

#else
    buff[0]='\n';
    cout << "Input volts: " ;
   for(int i=0;i<NUM_VALS;i++)
  {
       res->at(i)=0.1;       //artificial testing volt value
        cout << res->at(i) << " ";
  }
    cout << endl;
   //testing
#endif

    bool done=false;
    int readingNum=0;
    string st_buf;

    for(int i=0;i<255 && !done;i++){

        if(buff[i]==' '){

            double val=atof(st_buf.c_str());

            if(readingNum==NUM_VALS){
                done = true;                
            }else{

                res->at(readingNum)=val-bias(readingNum,val);  //biasing to zero
            }//if read enough values

            st_buf="";
            readingNum++;


        }//if separator found
        else if(buff[i]=='\n'){
            done = true;            
        }//else if end of line found

        st_buf+=buff[i];

    }//for stuff in buff

    //for(int i = 0; i < NUM_VALS; i++)   // HACK: Michael
    //    ROS_INFO("%6lf ", res->at[i]);
    //ROS_INFO("\n");


    for(int i=0;i<NUM_TACT;i++){//biasing to calibration
        res->at(i)= res->at(i)*divider[i]; //calibartion curve maximum is (5-1)
    }


    //cout << "Tactile vals: ";
    for(int i=0;i<NUM_TACT;i+=3){//first 9 values are tactile


        if(!isStationaryTact(res->at(i),i)){      //if values changed
          convertTact(*res,i);     //we pass 3 values at time (that is why the for increments i+3)
        }else{
        res->at(i)=0;
        }//if not stationary


        //cout << res->at(i) << " " << res->at(i+1) << " " << res->at(i+2) << " ";
    }
   // cout << endl ;

    for(int i=NUM_TACT;i<NUM_VALS;i++){//biasing to calibration distance
        res->at(i)= res->at(i)*((divider[i])/MAX_PROX); //calibartion curve maximum is accounted
    }


    //cout << "Proximity vals: ";
    for(int i=NUM_TACT;i<NUM_VALS;i++){//last 6 values are proximity

        if(!isStationaryProx(res->at(i),i-NUM_TACT)){      //if values changed
            res->at(i)=convertProx(res->at(i));
        }else{
            res->at(i)=-100; //This is when there is no signal detected
        }

       // cout << res->at(i) << " ";
    }
    //cout << endl << endl;


   // cin.ignore();

    return *res;
}

//convert volts into newtons
void Tactile::convertTact(vector<double>& num,int idx){

    if(num.size() < idx+2)
    {
        cout << "[Tactile::convertTact] not enough sensor readings to parse in range [" << idx << " " << idx+3 << "] which is larger than maximum number of elements " << num.size() << endl;
        cout << "[Tactile::convertTact] WARNING - Values have NOT been processed!" << endl;
        return; //just to avoid crashes, we could assert it as well
    }

    for(int i=0;i<2;i++)
    {
        if(num[idx+i]==-1) {   //if value not valid
            num[idx+i]=-1;
        }
    }

    double v1=num.at(idx);
    double v2=num.at(idx+1);
    double v3=num.at(idx+2);


    if(num[idx]!=-1)    //these checks are done to be sure that illigal values are not used for computing the formulas
    {
        num[idx]=((A11_TACT/MAX1_V1)*v1)+((A12_TACT/MAX1_V2)*v2)+((A13_TACT/MAX1_V3)*v3);
    }
    if(num[idx+1]!=-1)
    {
        num[idx+1]=((A21_TACT/MAX2_V1)*v1)+((A22_TACT/MAX2_V2)*v2)+((A23_TACT/MAX2_V3)*v3);
    }
    if(num[idx+2]!=-1)
    {
        num[idx+2]=((A31_TACT/MAX3_V1)*v1)+((A33_TACT/MAX3_V3)*v3);
    }

}

//convert volts into distance
double Tactile::convertProx(const double num){

    if(num==-1) {   //if value not valid
        return -1;
    }

    double val=num;   //subtract 1 volt

    return (-((A_PROX*pow(val,B_PROX))+C_PROX));


}

//----------------------WRIST-----------------------

Wrist::Wrist(const std::string& portname)
{
<<<<<<< HEAD
    ft17=new FT17Interface ( portname.c_str() );
=======
    ft17=new FT17Interface ( "em1" );
>>>>>>> f45f718a
    ft17->init();
	// FT17 configured in POLLING mode
    ft17->configure_polling ( (uint16_t)127 );
}

Wrist::~Wrist()
{
    //ft17->stop_broadcast();	//it seems is not needed anymore
    delete ft17;
}

std::vector<double>& Wrist::readData(){

	if(ft17==NULL){
<<<<<<< HEAD
        vector<double>tmp(WristDataNum,0);
        return tmp; //WARNING reference to local variable returned
=======
        vector<double> tmp(WristDataNum,0);
        return tmp;
>>>>>>> f45f718a
	}

    // get the FT17 data
    //ft17->get_broadcast_data ( ft_bc_data );
	ft17->get_single_data ( ft_bc_data );	//the data structures should be the same but the values require to be checked

    vector<double>* res=new vector<double>(WristDataNum,0);



    // fill the FT_filt msg
    //frame_id = std::to_string ( ft_bc_data.board_id ) ; //frame ID, if needed

    res->at(Wrist::ForceX) = ft_bc_data.FT_filt[Wrist::ForceX];
    res->at(Wrist::ForceY) = ft_bc_data.FT_filt[Wrist::ForceY];
    res->at(Wrist::ForceZ) = ft_bc_data.FT_filt[Wrist::ForceZ];
    res->at(Wrist::TorqueX) = ft_bc_data.FT_filt[Wrist::TorqueX];
    res->at(Wrist::TorqueY) = ft_bc_data.FT_filt[Wrist::TorqueY];
    res->at(Wrist::TorqueZ) = ft_bc_data.FT_filt[Wrist::TorqueZ];
    res->at(Wrist::Timestamp) =  ft_bc_data.tStamp ;

    return *res;
}
<|MERGE_RESOLUTION|>--- conflicted
+++ resolved
@@ -383,11 +383,9 @@
 
 Wrist::Wrist(const std::string& portname)
 {
-<<<<<<< HEAD
+
     ft17=new FT17Interface ( portname.c_str() );
-=======
-    ft17=new FT17Interface ( "em1" );
->>>>>>> f45f718a
+
     ft17->init();
 	// FT17 configured in POLLING mode
     ft17->configure_polling ( (uint16_t)127 );
@@ -402,13 +400,10 @@
 std::vector<double>& Wrist::readData(){
 
 	if(ft17==NULL){
-<<<<<<< HEAD
+
         vector<double>tmp(WristDataNum,0);
         return tmp; //WARNING reference to local variable returned
-=======
-        vector<double> tmp(WristDataNum,0);
-        return tmp;
->>>>>>> f45f718a
+
 	}
 
     // get the FT17 data
