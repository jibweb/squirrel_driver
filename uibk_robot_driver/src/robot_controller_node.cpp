#include <uibk_robot_driver/robot_controller.hpp>
#include <ros/ros.h>
#include <ros/publisher.h>
#include <ros/subscriber.h>
#include <memory>
#include <thread>
#include <std_msgs/Float32MultiArray.h>
#include <std_msgs/Float64MultiArray.h>
#include <std_msgs/Int32.h>
#include <std_msgs/Float64.h>
#include <std_msgs/Bool.h>
#include <sensor_msgs/JointState.h>
#include <mutex>

#include <signal.h>
#include <stdlib.h>
#include <unistd.h>

using namespace std;
using namespace motor_controller;

bool runController = true;
std::shared_ptr<RobotController> robotinoController;

bool newMoveCommandStateSet = false;
bool newPtpCommandStateSet = false;
bool newGotoCommandStateSet = false;
std::vector<double> moveCommandState;
std::vector<double> ptpCommandState;
std::vector<double> gotoCommandState;
<<<<<<< HEAD
std::mutex moveCommandMutex;
std::mutex ptpCommandMutex;
std::mutex gotoCommandMutex;
=======

std::mutex moveCommandMutex;
std::mutex ptpCommandMutex;
std::mutex gotoCommandMutex;
std::mutex airskinStopSafetyMutex;
>>>>>>> 431bc8a6

void stopHandler(int s);
void moveCommandStateHandler(std_msgs::Float64MultiArray arr);
void ptpCommandStateHandler(std_msgs::Float64MultiArray arr);
void gotoCommandStateHandler(std_msgs::Float64MultiArray arr);
void switchModeHandler(std_msgs::Int32 mode);
void airskinStopSafetyHandler(std_msgs::Bool block);

vector<int> transformVector(vector<double> v);
vector<double> transformVector(vector<int> v);
vector<double> computeDerivative(vector<int> v1, vector<int> v2, double timeStep);
vector<double> computeDerivative(vector<double> v1, vector<double> v2, double timeStep);

int currentMode = 0;

int main(int argc, char** args) {

    ros::init(argc, args, "robot_controller_node");
    ros::NodeHandle node; sleep(1);
    ros::AsyncSpinner spinner(4); spinner.start();
    
    double freq=80.0;
    shared_ptr<RobotController> robotinoController= shared_ptr<RobotController>(new RobotController(node,freq));
    struct sigaction sigIntHandler;

    sigIntHandler.sa_handler = stopHandler;
    sigemptyset(&sigIntHandler.sa_mask);
    sigIntHandler.sa_flags = 0;

    sigaction(SIGINT, &sigIntHandler, NULL);

    robotinoController->initBase();
    robotinoController->initArm({1, 2, 3, 4, 5},
    {DYNAMIXEL_BIG_MOTOR, DYNAMIXEL_BIG_MOTOR, DYNAMIXEL_BIG_MOTOR, DYNAMIXEL_SMALL_MOTOR, DYNAMIXEL_SMALL_MOTOR},
												{std::make_pair<double, double>(-125000.0 / Motor::TICKS_FOR_180_DEG_BIG * M_PI, 130000 / Motor::TICKS_FOR_180_DEG_BIG * M_PI),
                                                 std::make_pair<double, double>(-140000 / Motor::TICKS_FOR_180_DEG_BIG * M_PI, 185000 / Motor::TICKS_FOR_180_DEG_BIG * M_PI),
                                                 std::make_pair<double, double>(-150000 / Motor::TICKS_FOR_180_DEG_BIG * M_PI, 150000 / Motor::TICKS_FOR_180_DEG_BIG * M_PI),
                                                 std::make_pair<double, double>(-100000 / Motor::TICKS_FOR_180_DEG_SMALL * M_PI, 100000 / Motor::TICKS_FOR_180_DEG_SMALL * M_PI),
                                                 std::make_pair<double, double>(-140000 / Motor::TICKS_FOR_180_DEG_SMALL * M_PI, 140000 / Motor::TICKS_FOR_180_DEG_SMALL * M_PI)});
                                                 
    moveCommandState = robotinoController->getCurrentStates();
    auto cycleTime = robotinoController->getArmCycleTime();
    auto maxStepPerCycle = robotinoController->getArmMaxStepPerCycle();

    std_msgs::Float64 cycleMsg; cycleMsg.data = cycleTime;
    std_msgs::Float64 maxStepPerCycleMsg; maxStepPerCycleMsg.data = maxStepPerCycle;

    auto statePublisher = node.advertise<sensor_msgs::JointState>("joint_control/get_state", 1);
    auto modePublisher = node.advertise<std_msgs::Float32MultiArray>("settings/get_command_state", 1);
    auto cycleTimePublisher = node.advertise<std_msgs::Float64>("settings/get_clock_cycle", 1);
    auto maxStepPerCyclePublisher = node.advertise<std_msgs::Float64>("joint_control/get_max_dist_per_cycle", 1);

    auto moveCommandSub= node.subscribe("joint_control/move", 2, moveCommandStateHandler);
<<<<<<< HEAD
    auto gotoCommandSub= node.subscribe("joint_control/goto", 2, gotoCommandStateHandler);
    //auto ptpCommandSub= node.subscribe("joint_control/ptp", 2, ptpCommandStateHandler);
    auto modeSub= node.subscribe("settings/switch_mode", 1, switchModeHandler);
=======
>>>>>>> 431bc8a6

    auto gotoCommandSub= node.subscribe("joint_control/goto", 2, gotoCommandStateHandler);\
    auto airskinStopSafetySub= node.subscribe("/airskin/arm_bumper", 1, airskinStopSafetyHandler);
    //auto ptpCommandSub= node.subscribe("joint_control/ptp", 2, ptpCommandStateHandler);

    auto modeSub= node.subscribe("settings/switch_mode", 1, switchModeHandler);
    
    
    std_msgs::Float32MultiArray modeArray;
    modeArray.data.push_back(0.0); modeArray.data.push_back(0.0);

    sensor_msgs::JointState jointStateMsg;
    auto prevPos = robotinoController->getCurrentStates();
    vector<double> prevVel; for(int i = 0; i < robotinoController->getDegOfFreedom(); ++i) prevVel.push_back(0.0);
    ros::Rate r(robotinoController->getArmFrequency());
    double stepTime = 1.0 / freq;

    while(runController) {
        int myMode=0;
        airskinStopSafetyMutex.lock();
            myMode=currentMode;
        airskinStopSafetyMutex.unlock();
		jointStateMsg.header.stamp = ros::Time::now();
		jointStateMsg.name.resize(8);
		jointStateMsg.name[0] ="base_jointx";
		jointStateMsg.name[1] ="base_jointy";
		jointStateMsg.name[2] ="base_jointz";
		jointStateMsg.name[3] ="arm_joint1";
		jointStateMsg.name[4] ="arm_joint2";
		jointStateMsg.name[5] ="arm_joint3";
		jointStateMsg.name[6] ="arm_joint4";
		jointStateMsg.name[7] ="arm_joint5";

        jointStateMsg.position = robotinoController->getCurrentStates();
        jointStateMsg.velocity = computeDerivative(jointStateMsg.position, prevPos, stepTime);
        jointStateMsg.effort = computeDerivative(jointStateMsg.velocity, prevVel, stepTime);

        statePublisher.publish(jointStateMsg);
        modeArray.data.at(1) = myMode;
        modePublisher.publish(modeArray);

        cycleTimePublisher.publish(cycleMsg);
        maxStepPerCyclePublisher.publish(maxStepPerCycleMsg);



        if(myMode == 10) {

            moveCommandMutex.lock();
            if(newMoveCommandStateSet) {
                robotinoController->moveAll(moveCommandState);
                newMoveCommandStateSet = false;
            }
            moveCommandMutex.unlock();
			
			gotoCommandMutex.lock();
            if(newGotoCommandStateSet) {
<<<<<<< HEAD

                robotinoController->gotoAll(gotoCommandState);

=======

                robotinoController->gotoAll(gotoCommandState);

>>>>>>> 431bc8a6
                newGotoCommandStateSet = false;
            }
            gotoCommandMutex.unlock();
            
            ptpCommandMutex.lock();
            if(newPtpCommandStateSet) {

                robotinoController->ptpAll(ptpCommandState);

                newPtpCommandStateSet = false;
            }
            ptpCommandMutex.unlock();


        }

        prevPos = jointStateMsg.position;
        prevVel = jointStateMsg.velocity;

        r.sleep();

    }

    return 0;

}

vector<double> transformVector(vector<int> v) {
    vector<double> retVal;
    for(auto val : v)
        retVal.push_back((double) val);
    return retVal;
}

vector<int> transformVector(vector<double> v) {
    vector<int> retVal;
    for(auto val : v)
        retVal.push_back((int) val);
    return retVal;
}

vector<double> computeDerivative(vector<int> v1, vector<int> v2, double timeStep) {
    vector<double> der;
    for(int i = 0; i < v1.size(); ++i)
        der.push_back((v2.at(i) - v1.at(i)) / timeStep);
    return der;
}

vector<double> computeDerivative(vector<double> v1, vector<double> v2, double timeStep) {
    vector<double> der;
    for(int i = 0; i < v1.size(); ++i)
        der.push_back((v2.at(i) - v1.at(i)) / timeStep);
    return der;
}

void stopHandler(int s) {

    runController = false;
    robotinoController->shutdown();
    exit(0);

}

void moveCommandStateHandler(std_msgs::Float64MultiArray arr) {

    moveCommandMutex.lock();
    if(arr.data.size() == 8) {//8 degrees of freedom
        moveCommandState = arr.data;
        newMoveCommandStateSet = true;
    } else {
        cerr << "your joint data has wrong dimension (of " << arr.data.size() << ")" << endl;
    }
    moveCommandMutex.unlock();

}

void ptpCommandStateHandler(std_msgs::Float64MultiArray arr) {

   ptpCommandMutex.lock();
    if(arr.data.size() == 8) {//8 degrees of freedom
        ptpCommandState = arr.data;
        newPtpCommandStateSet = true;
    } else {
        cerr << "your joint data has wrong dimension (of " << arr.data.size() << ")" << endl;
    }
    ptpCommandMutex.unlock();

}

void gotoCommandStateHandler(std_msgs::Float64MultiArray arr) {
<<<<<<< HEAD

   gotoCommandMutex.lock();
    if(arr.data.size() == 8) {//8 degrees of freedom
        gotoCommandState = arr.data;
        newGotoCommandStateSet = true;
    } else {
        cerr << "your joint data has wrong dimension (of " << arr.data.size() << ")" << endl;
    }
    gotoCommandMutex.unlock();

}
=======
>>>>>>> 431bc8a6

   gotoCommandMutex.lock();
    if(arr.data.size() == 8) {//8 degrees of freedom
        gotoCommandState = arr.data;
        newGotoCommandStateSet = true;
    } else {
        cerr << "your joint data has wrong dimension (of " << arr.data.size() << ")" << endl;
    }
    gotoCommandMutex.unlock();

}
void airskinStopSafetyHandler(std_msgs::Bool block){

    airskinStopSafetyMutex.lock();
    if (block.data)
        currentMode=0;
    airskinStopSafetyMutex.unlock();

 }

void switchModeHandler(std_msgs::Int32 mode) {\
    airskinStopSafetyMutex.lock();
    currentMode = mode.data;
    airskinStopSafetyMutex.unlock();
}<|MERGE_RESOLUTION|>--- conflicted
+++ resolved
@@ -28,17 +28,11 @@
 std::vector<double> moveCommandState;
 std::vector<double> ptpCommandState;
 std::vector<double> gotoCommandState;
-<<<<<<< HEAD
-std::mutex moveCommandMutex;
-std::mutex ptpCommandMutex;
-std::mutex gotoCommandMutex;
-=======
 
 std::mutex moveCommandMutex;
 std::mutex ptpCommandMutex;
 std::mutex gotoCommandMutex;
 std::mutex airskinStopSafetyMutex;
->>>>>>> 431bc8a6
 
 void stopHandler(int s);
 void moveCommandStateHandler(std_msgs::Float64MultiArray arr);
@@ -92,12 +86,6 @@
     auto maxStepPerCyclePublisher = node.advertise<std_msgs::Float64>("joint_control/get_max_dist_per_cycle", 1);
 
     auto moveCommandSub= node.subscribe("joint_control/move", 2, moveCommandStateHandler);
-<<<<<<< HEAD
-    auto gotoCommandSub= node.subscribe("joint_control/goto", 2, gotoCommandStateHandler);
-    //auto ptpCommandSub= node.subscribe("joint_control/ptp", 2, ptpCommandStateHandler);
-    auto modeSub= node.subscribe("settings/switch_mode", 1, switchModeHandler);
-=======
->>>>>>> 431bc8a6
 
     auto gotoCommandSub= node.subscribe("joint_control/goto", 2, gotoCommandStateHandler);\
     auto airskinStopSafetySub= node.subscribe("/airskin/arm_bumper", 1, airskinStopSafetyHandler);
@@ -105,7 +93,7 @@
 
     auto modeSub= node.subscribe("settings/switch_mode", 1, switchModeHandler);
     
-    
+
     std_msgs::Float32MultiArray modeArray;
     modeArray.data.push_back(0.0); modeArray.data.push_back(0.0);
 
@@ -142,8 +130,6 @@
         cycleTimePublisher.publish(cycleMsg);
         maxStepPerCyclePublisher.publish(maxStepPerCycleMsg);
 
-
-
         if(myMode == 10) {
 
             moveCommandMutex.lock();
@@ -155,15 +141,9 @@
 			
 			gotoCommandMutex.lock();
             if(newGotoCommandStateSet) {
-<<<<<<< HEAD
 
                 robotinoController->gotoAll(gotoCommandState);
 
-=======
-
-                robotinoController->gotoAll(gotoCommandState);
-
->>>>>>> 431bc8a6
                 newGotoCommandStateSet = false;
             }
             gotoCommandMutex.unlock();
@@ -254,7 +234,6 @@
 }
 
 void gotoCommandStateHandler(std_msgs::Float64MultiArray arr) {
-<<<<<<< HEAD
 
    gotoCommandMutex.lock();
     if(arr.data.size() == 8) {//8 degrees of freedom
@@ -266,19 +245,6 @@
     gotoCommandMutex.unlock();
 
 }
-=======
->>>>>>> 431bc8a6
-
-   gotoCommandMutex.lock();
-    if(arr.data.size() == 8) {//8 degrees of freedom
-        gotoCommandState = arr.data;
-        newGotoCommandStateSet = true;
-    } else {
-        cerr << "your joint data has wrong dimension (of " << arr.data.size() << ")" << endl;
-    }
-    gotoCommandMutex.unlock();
-
-}
 void airskinStopSafetyHandler(std_msgs::Bool block){
 
     airskinStopSafetyMutex.lock();
