#include "uibk_robot_driver/robot_controller.hpp"

using namespace std;
using namespace motor_controller;

RobotController::RobotController(ros::NodeHandle& node, double control_freq) {
    controller_freq=control_freq;
    myNode =node;
    armExists=false;
    baseExists=false;
    
}

void RobotController::initBase() {

   myBase = std::shared_ptr<BaseController> (new BaseController (myNode,controller_freq));
   baseExists=true;

}

void RobotController::initArm(std::vector<int> ids, std::vector<motor_type> types, std::vector< std::pair<double, double> > jointLimits) {

   myNode.param("portName",portName,std::string("/dev/ttyArm"));
   myNode.param("protocolVersion",protocolVersion,2.0);
   myNode.param("baudRate",baudRate,3000000);
   myArm = std::shared_ptr<Arm> (new Arm(ids, types, portName, jointLimits, protocolVersion, baudRate, controller_freq));
   myArm->initialize();
   myArm->runArm();
   armExists=true;
   
}


vector<double> RobotController::getCurrentStates() {


    vector<double> allStates,temp,temp2;
    if (baseExists){
    temp=myBase->getCurrentState();
    allStates.insert(allStates.end(),temp.begin(),temp.end());
    }
    else{

        temp={DONTCARE,DONTCARE,DONTCARE};
        allStates.insert(allStates.end(),temp.begin(),temp.end());
    }

    if(armExists){
    temp2=myArm->getCurrentState();
    allStates.insert(allStates.end(),temp2.begin(),temp2.end());
    }

    else{
        temp2={DONTCARE,DONTCARE,DONTCARE,DONTCARE,DONTCARE};
        allStates.insert(allStates.end(),temp2.begin(),temp2.end());
    }

    return allStates;
}

void RobotController::moveAll(vector<double> targetStates) {
  if (baseExists)
    myBase->moveBase(targetStates.at(0),targetStates.at(1),targetStates.at(2)) ;
  if (armExists){
      vector<double> temp = vector<double> (targetStates.begin()+3,targetStates.end());
      myArm->move(temp);
  }
}

void RobotController::gotoAll(vector<double> targetStates) {
  if (baseExists)
<<<<<<< HEAD
    myBase->moveBase(targetStates.at(0),targetStates.at(1),targetStates.at(2)) ;
=======
    myBase->gotoBase(targetStates.at(0),targetStates.at(1),targetStates.at(2)) ;
>>>>>>> 431bc8a6
  if (armExists){
      vector<double> temp = vector<double> (targetStates.begin()+3,targetStates.end());
      myArm->gotoArm(temp);
  }
}

void RobotController::ptpAll(vector<double> targetStates) {

	if (baseExists)
		myBase->ptp(targetStates.at(0),targetStates.at(1),targetStates.at(2)) ;
		
	if (armExists) {
		
		vector<double> temp = vector<double> (targetStates.begin()+3,targetStates.end());
		myArm->jointPtp(temp);

	}
}

double RobotController::getArmFrequency() { return myArm->getFrequency();}
double RobotController::getArmCycleTime() { return myArm->getCycleTime();}
double RobotController::getArmMaxStepPerCycle() { return myArm->getMaxStepPerCycle();}
int RobotController::getDegOfFreedom() {return 8;}

void RobotController::shutdown() {

    myArm->shutdown();
    myArmThread->join();

}<|MERGE_RESOLUTION|>--- conflicted
+++ resolved
@@ -69,11 +69,7 @@
 
 void RobotController::gotoAll(vector<double> targetStates) {
   if (baseExists)
-<<<<<<< HEAD
-    myBase->moveBase(targetStates.at(0),targetStates.at(1),targetStates.at(2)) ;
-=======
     myBase->gotoBase(targetStates.at(0),targetStates.at(1),targetStates.at(2)) ;
->>>>>>> 431bc8a6
   if (armExists){
       vector<double> temp = vector<double> (targetStates.begin()+3,targetStates.end());
       myArm->gotoArm(temp);
