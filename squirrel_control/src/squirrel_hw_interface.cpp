--- conflicted
+++ resolved
@@ -8,10 +8,6 @@
 #include <algorithm>
 #include <unistd.h>
 
-<<<<<<< HEAD
-=======
-
->>>>>>> a03582b9
 namespace squirrel_control {
 	SquirrelHWInterface::SquirrelHWInterface(ros::NodeHandle &nh, urdf::Model *urdf_model)
         : name_("squirrel_hw_interface")
@@ -39,7 +35,6 @@
 		motor_interface_ = new motor_control::MotorUtilities();
 		base_interface_ = rpnh.advertise<geometry_msgs::Twist>("/cmd_rotatory", 1);
 		base_state_ = rpnh.subscribe("/odom", 10, &SquirrelHWInterface::odomCallback, this);
-<<<<<<< HEAD
 		reset_signal_ = true;
         trajectory_command_sub_ = rpnh.subscribe("/arm_controller/joint_trajectory_controller/command", 10, &SquirrelHWInterface::commandCallback, this);
         ignore_base = true;
@@ -47,15 +42,6 @@
         control_pub_ = rpnh.advertise<control_msgs::JointTrajectoryControllerState>("/arm_controller/joint_trajectory_controller/state", 1);
         first_broadcast_ = true;
         last_trajectory_goal_.resize(joint_names_.size());
-=======
-
-		//Do we need to block until we get at least one transform? I guess so!
-		while(true) {
-			ros::Time now = ros::Time::now();
-			transform_listener_.waitForTransform("/map", "/base_link", now, ros::Duration(3.0));
-			break;
-		}
->>>>>>> a03582b9
 	}
 
 
@@ -66,11 +52,7 @@
 
 	void SquirrelHWInterface::init() {
 		base_cmds_ = std::vector<double>(3);
-<<<<<<< HEAD
         num_joints_ = joint_names_.size();
-=======
-		num_joints_ = joint_names_.size();
->>>>>>> a03582b9
 
 		// Status
 		joint_position_.resize(num_joints_, 0.0);
@@ -547,12 +529,7 @@
 						cmds[4] = joint_position_command_[i];
 					}
 				}
-<<<<<<< HEAD
 				//ignore_base = allClose(base_cmds_, last_base_cmd_);
-=======
-
-				ignore_base = allClose(base_cmds_, last_base_cmd_);
->>>>>>> a03582b9
 				last_base_cmd_.clear();
 				last_base_cmd_ = base_cmds_;
 				break;
@@ -587,7 +564,6 @@
 		}
 
 		try {
-<<<<<<< HEAD
             motor_interface_->write(cmds);
 			if(!ignore_base) {
 				if (current_mode_ == control_modes::POSITION_MODE) {
@@ -615,19 +591,6 @@
                     std::cout << joint_position_command_[i] << " ";
                 std::cout << "\n   - - -\n";
             }        
-=======
-			motor_interface_->write(cmds);
-			if(!ignore_base) {
-				if (current_mode_ == control_modes::POSITION_MODE) {
-					base_controller_.moveBase(base_cmds_.at(0), base_cmds_.at(1), base_cmds_.at(2));
-				} else {
-					throw_control_error(true, "Not tested!");
-
-					base_interface_.publish(twist);			
-				}
-				ignore_base = true;
-			}
->>>>>>> a03582b9
 		} catch (std::exception &ex) {
 			throw_control_error(true, ex.what());
 		}
@@ -646,31 +609,9 @@
 		posBuffer_[0] = msg->pose.pose.position.x;
 		posBuffer_[1] = msg->pose.pose.position.y;
 		posBuffer_[2] = tf::getYaw(msg->pose.pose.orientation);
-<<<<<<< HEAD
-		
         velBuffer_[0] = msg->twist.twist.angular.x;
 		velBuffer_[1] = msg->twist.twist.angular.y;
         velBuffer_[2] = msg->twist.twist.angular.z;	
-=======
-
-		ros::Time common_time;
-		std::string* error;
-		try{
-			transform_listener_.getLatestCommonTime("/base_link", "/map", common_time, error);
-			transform_listener_.lookupTransform("/map", "/base_link", common_time, latest_common_transform_);
-		} catch (tf::TransformException ex) {
-			ROS_WARN_STREAM_NAMED(name_, "Failed to retrieve most recent transfrom. Taking latest common known!");
-		}
-
-		posBuffer_[0]+=latest_common_transform_.getOrigin().x();
-		posBuffer_[1]+=latest_common_transform_.getOrigin().y();
-		posBuffer_[2]+=tf::getYaw(latest_common_transform_.getRotation());
-
-		velBuffer_[0] = msg->twist.twist.angular.x;
-		velBuffer_[1] = msg->twist.twist.angular.y;
-		velBuffer_[2] = msg->twist.twist.angular.z;
-
->>>>>>> a03582b9
 		odom_lock_.unlock();
 	}
 
